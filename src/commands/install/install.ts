--- conflicted
+++ resolved
@@ -2,12 +2,8 @@
 import { logger } from '../../utils/logger';
 import { fetchRepoDefaultBranch, fetchRepoPawnInfo, GithubRepoInfo } from '../../utils/githubHandler';
 import { hasAtLeastOne, hasTwoOrMore } from '../../utils/general';
-<<<<<<< HEAD
+import { showBanner } from '../../utils/banner';
 import { randomUUID }  from 'node:crypto';
-=======
-import { showBanner } from '../../utils/banner';
-
->>>>>>> 0f26c432
 interface GitInfo {
   git: string;
 }
@@ -35,7 +31,6 @@
 );
 const tagMatcher = /^v[0-9]+\.[0-9]+\.[0-9][0-9a-zA-Z]*$/;
 
-<<<<<<< HEAD
 async function onInstallCommand(repo: (Promise<GitInfo | GithubRepoInfo>) | (GitInfo | GithubRepoInfo), options: {
   quiet: boolean,
   verbose: boolean,
@@ -51,27 +46,14 @@
 
   repo = await repo;
 
-=======
-async function onInstallCommand(
-  repo: GitInfo | GithubRepoInfo,
-  options: {
-    dependencies: boolean;
-  }
-): Promise<void> {
->>>>>>> 0f26c432
   if (isRepoGithub(repo)) {
     logger.info(
       `Installing from GitHub repository: https://github.com/${repo.owner}/${repo.repository}`
     );
 
-<<<<<<< HEAD
-    if (!hasAtLeastOne(repo, ["branch", "commitId", "tag"])) {
-      logger.error("You need to specify a repo branch, commitId or tag");
-=======
     if (!hasAtLeastOne(repo, ['branch', 'commitId', 'tag'])) {
       //TODO: Auto default branch
       logger.error('You need to specify a repo branch, commitId or tag');
->>>>>>> 0f26c432
       return;
     }
     if (hasTwoOrMore(repo, ['branch', 'commitId', 'tag'])) {
@@ -113,7 +95,6 @@
       if (data.include_path) {
         logger.routine(`Include path: ${data.include_path}`);
       }
-<<<<<<< HEAD
 
       let os: 'windows'|'linux'|'mac'|'unknown';
       if (process.platform == 'win32')
@@ -143,16 +124,6 @@
       //TODO: Handle dependencies
 
       
-=======
-      if (data.resources && data.resources.length > 0) {
-        logger.routine(
-          `Resources: ${data.resources.length} platform-specific files`
-        );
-        data.resources.forEach((resource: any) => {
-          logger.detail(`  - ${resource.name} (${resource.platform})`);
-        });
-      }
->>>>>>> 0f26c432
     } catch (error: any) {
       logger.error('Failed to fetch repository information');
 
@@ -190,7 +161,6 @@
   program
     .command('install')
     .description('Installs a include or plugin into the project')
-<<<<<<< HEAD
     .addArgument(new Argument('<repo>', 'github repository to install')
       .argParser(async (value) => {
         let requestedRepo: GitInfo | GithubRepoInfo;
@@ -201,43 +171,12 @@
             if (tagMatcher.test(match[3])) {
               logger.routine(`Detected repo with tag ${match[3]}`)
               requestedRepo = { owner: match[1], repository: match[2], tag: match[3] } as GithubRepoInfo;
-=======
-    .addArgument(
-      new Argument('<repo>', 'github repository to install')
-        .argParser((value) => {
-          let requestedRepo: GitInfo | GithubRepoInfo;
-          const match = repoMatcher.exec(value);
-          if (match !== null) {
-            logger.routine(
-              `Detected repo as a github repository: https://github.com/${match[1]}/${match[2]}/`
-            );
-            if (match[3] !== null) {
-              if (tagMatcher.test(match[3])) {
-                logger.routine(`Detected repo with tag ${match[3]}`);
-                requestedRepo = {
-                  owner: match[1],
-                  repository: match[2],
-                  tag: match[3],
-                } as GithubRepoInfo;
-              } else {
-                logger.routine(`Detected repo with branch ${match[3]}`);
-                requestedRepo = {
-                  owner: match[1],
-                  repository: match[2],
-                  branch: match[3],
-                } as GithubRepoInfo;
-              }
-              // TODO: Handle commits (maybe check with API if its valid branch before using as such?)
->>>>>>> 0f26c432
             } else {
-              logger.routine(`Couldn't detect a branch/tag/commit on repo.`);
-              requestedRepo = {
-                owner: match[1],
-                repository: match[2],
-              } as GithubRepoInfo;
+              logger.routine(`Detected repo with branch ${match[3]}`)
+              requestedRepo = { owner: match[1], repository: match[2], branch: match[3] } as GithubRepoInfo;
             }
+            // TODO: Handle commits (maybe check with API if its valid branch before using as such?)
           } else {
-<<<<<<< HEAD
             logger.warn(`Coudn't detect a branch/tag/commit on repo.`);
             logger.routine('Using default branch');
             
@@ -254,15 +193,15 @@
             logger.warn(`Default branch detected as ${repoName}`);
 
             requestedRepo = { owner: match[1], repository: match[2], branch: repoName } as GithubRepoInfo;
-=======
-            //Maybe better git link detection?
-            logger.routine(`Detected repo as a git link.`);
-            requestedRepo = { git: value } as GitInfo;
->>>>>>> 0f26c432
           }
-          return requestedRepo;
-        })
-        .argRequired()
+        } else {
+          //Maybe better git link detection?
+          logger.routine(`Detected repo as a git link.`);
+          requestedRepo = { git: value } as GitInfo
+        }
+        return requestedRepo;
+      })
+      .argRequired()
     )
     .option('--no-dependencies', 'do not install dependencies')
     .action(async (repo, options) => {
