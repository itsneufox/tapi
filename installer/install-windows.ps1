--- conflicted
+++ resolved
@@ -8,13 +8,8 @@
 $ErrorActionPreference = "Stop"
 
 # Configuration
-<<<<<<< HEAD
-$AppName = "pawnctl"
-$Version = "dev-build"
-=======
 $AppName = "tapi"
 $Version = "1.0.0-alpha.1"
->>>>>>> 384bff9d
 $InstallDir = "$env:ProgramFiles\$AppName"
 $UserDataDir = "$env:USERPROFILE\.tapi"
 
