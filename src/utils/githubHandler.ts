<<<<<<< HEAD
import { hasAtLeastOne, hasTwoOrMore } from './general';
import { logger } from './logger';
=======
import { promisify } from "node:util";
import { hasAtLeastOne, hasTwoOrMore } from "./general";
import { logger } from "./logger";
import * as fs from "node:fs";
import { pipeline } from 'node:stream';
import * as path from "node:path";

const streamPipeline = promisify(pipeline);
>>>>>>> 7e3d7311

export type GithubRepoInfo = {
  owner: string;
  repository: string;
  commitId?: string;
  branch?: string;
  tag?: string;
};

function fetchGitHubAPI(
  input: string | URL,
  init?: RequestInit,
): Promise<Response> {
  // TODO: Handle rate limits, with option to bypass local checks maybe
  logger.routine(`Attempting to fetch ${input}`)
  init = {
    ...init,
    headers: {
      ...init?.headers,
      'User-Agent': 'pawnctl - https://github.com/itsneufox/pawnctl/issues',
      // 'Accept': 'application/json',
    },
  };
  return fetch(input, init);
}

export function DownloadFileFromGitHub(filePath: string, savePath: string, repo: GithubRepoInfo): Promise<void> {
  return new Promise(async (resolve, reject) => {
    const ref = repo.branch || repo.commitId;
    let url;
    if (ref == undefined) {
      url = `https://api.github.com/repos/${repo.owner}/${repo.repository}/contents/${filePath}`;
    } else {
      url = `https://api.github.com/repos/${repo.owner}/${repo.repository}/contents/${filePath}?ref=${ref}`;
    }

    // TODO: add cut animation or some shit (good luck newfox im not doing it)
    let res = await fetchGitHubAPI(url);
    if (!res.ok) {
      reject({ code: res.status, message: `Failed to download file from GitHub: ${res.statusText}` });
      return;
    }
    if (res.body == null) {
      reject("No response body");
      return;
    }

    const pipelines: Promise<void>[] = [];
    let body = await res.json() as (GithubFileContentResponse[] | GithubFileContentResponse);

    async function fetchFileFromContentResponse(file: GithubFileContentResponse) {
      if (!file.download_url) {
        reject(new Error("No download URL in file found"));
        return;
      }
      res = await fetchGitHubAPI(file.download_url);
      if (!res.ok) {
        reject(new Error(`Failed to download file ${file.name} from GitHub: ${res.status} ${res.statusText}`));
        return;
      }
      if (res.body == null) {
        reject(new Error(`No response body for file ${file.name}`));
        return;
      }

      const dest = fs.createWriteStream(path.join(savePath, file.name));
      dest.on("error", (e) => {
        reject(e);
      });
      pipelines.push(streamPipeline(res.body, dest));
      logger.routine(`Downloading file ${file.name} to ${path.join(savePath, file.name)}`);
    }

    if (!Array.isArray(body)) {
      await fetchFileFromContentResponse(body);
    } else {
      for (const file of body) {
        await fetchFileFromContentResponse(file);
      }
    }

    await Promise.all(pipelines).then(() => resolve()).catch(reject);
    logger.routine(`Downloaded all files to ${savePath}`);
  });
}


export function fetchRepoDefaultBranch(repo: GithubRepoInfo): Promise<string> {
<<<<<<< HEAD
  return fetch(`https://api.github.com/repos/${repo.owner}/${repo.repository}`)
    .then((response) => response.json())
    .then((data) => data['default_branch'])
    .catch((error) => {
      throw {
        code: -1,
        message: 'Failed to fetch default branch',
        detailed: error,
      };
    });
}

export async function fetchRepoPawnInfo(
  repo: GithubRepoInfo
): Promise<Record<string, unknown>> {
  if (!hasAtLeastOne(repo, ['branch', 'commitId', 'tag'])) {
    throw { code: -1, message: 'No reference to the code is specified.' };
  }
  if (hasTwoOrMore(repo, ['branch', 'commitId', 'tag'])) {
    throw {
      code: -1,
      message: 'More than 1 reference to the code is specified.',
    };
  }
=======
  return new Promise(async (resolve, reject) => {
    try {
      const response = await fetchGitHubAPI(`https://api.github.com/repos/${repo.owner}/${repo.repository}`);
      const data = await response.json();
      resolve(data["default_branch"]);
    } catch (error) {
      reject({ code: -1, message: "Failed to fetch default branch", detailed: error });
    }
  });
}

export function fetchRepoPawnInfo(repo: GithubRepoInfo, downloadPath: (string | undefined) = undefined): Promise<any> {
  //TODO: Fix type
  return new Promise(async (resolve, reject) => {
    if (!hasAtLeastOne(repo, ['branch', 'commitId', 'tag'])) {
      reject({ code: -1, message: 'No reference to the code is specified.' });
      return;
    }
    if (hasTwoOrMore(repo, ['branch', 'commitId', 'tag'])) {
      reject({
        code: -1,
        message: 'More than 1 reference to the code is specified.',
      });
      return;
    }
>>>>>>> 7e3d7311

  const ref = repo.branch || repo.commitId;
  let url;
  if (ref == undefined) {
    url = `https://api.github.com/repos/${repo.owner}/${repo.repository}/contents/pawn.json`;
  } else {
    url = `https://api.github.com/repos/${repo.owner}/${repo.repository}/contents/pawn.json?ref=${ref}`;
  }

  logger.detail(`Making API request to: ${url}`);

<<<<<<< HEAD
  let response: Response;
  try {
    logger.detail('Sending HTTP request...');
    response = await fetch(url, {
      headers: {
        'User-Agent': 'pawnctl - https://github.com/itsneufox/pawnctl/issues',
        Accept: 'application/json',
      },
    });
    logger.detail(
      `Received HTTP response: ${response.status} ${response.statusText}`
    );
  } catch (e) {
    logger.detail(`Network request failed: ${e}`);
    throw {
      code: -2,
      message: 'Failed to fetch repository info',
      error: e,
    };
  }
=======
    let response: Response;
    try {
      logger.detail('Sending HTTP request...');
      response = await fetchGitHubAPI(url);
      logger.detail(
        `Received HTTP response: ${response.status} ${response.statusText}`
      );
    } catch (e) {
      logger.detail(`Network request failed: ${e}`);
      reject({
        code: -2,
        message: 'Failed to fetch repository info',
        error: e,
      });
      return;
    }
>>>>>>> 7e3d7311

  if (response.status !== 200) {
    //TODO: Check sampctl if it always use master pawn.json or uses branches/commits ones
    if (response.status === 404) {
      logger.detail('Repository or pawn.json file not found (404)');
      throw { code: -3, message: 'Repository is not a pawn module' };
    }
    //TODO: Handle rate limit
    logger.detail(`API request failed with status ${response.status}`);
    throw {
      code: response.status,
      message: 'Failed to fetch repository info',
      error: await response.json(),
    };
  }

  let data: GithubFileContentResponse;
  try {
    logger.detail('Parsing GitHub API response...');
    data = await response.json();
  } catch (e) {
    logger.detail(`Failed to parse API response: ${e}`);
    throw { code: -4, message: 'Failed to parse response', error: e };
  }

  if (typeof data.download_url !== 'string') {
    logger.detail('Expected file response but got directory listing');
    throw {
      code: -5,
      message: 'Expected file as response, got folder.',
      error: data,
    };
  }

  logger.detail(`Downloading pawn.json from: ${data.download_url}`);

<<<<<<< HEAD
  try {
    response = await fetch(data.download_url, {
      headers: {
        'User-Agent': 'pawnctl - https://github.com/itsneufox/pawnctl/issues',
        Accept: 'application/json',
      },
    });
    logger.detail(
      `pawn.json download response: ${response.status} ${response.statusText}`
    );
  } catch (e) {
    // I Hope we never reach here, we're not supposed.
    logger.detail(`Failed to download pawn.json: ${e}`);
    throw { code: -6, message: 'Failed to fetch pawn.json', error: e };
  }

  try {
    logger.detail('Parsing pawn.json content...');
    data = await response.json();
    logger.detail('Successfully parsed pawn.json');
  } catch (e) {
    logger.detail(`Failed to parse pawn.json: ${e}`);
    throw { code: -7, message: 'Failed to parse pawn.json', error: e };
  }

  return data as unknown as Record<string, unknown>;
=======
    try {
      response = await fetchGitHubAPI(data.download_url);
      logger.detail(
        `pawn.json download response: ${response.status} ${response.statusText}`
      );
    } catch (e) {
      // I Hope we never reach here, we're not supposed.
      logger.detail(`Failed to download pawn.json: ${e}`);
      reject({ code: -6, message: 'Failed to fetch pawn.json', error: e });
      return;
    }

    if (response.status !== 200) {
      logger.detail(`pawn.json download failed with status ${response.status}`);
      reject({
        code: response.status,
        message: 'Failed to download pawn.json',
        error: await response.json(),
      });
      return;
    }

    if (response.body == null) {
      reject({ code: -8, message: 'No response body when downloading pawn.json' });
      return;
    }

    let rawText: string;
    try {
      rawText = await response.text(); // get raw body ONCE
    } catch (e) {
      reject({ code: -9, message: "Failed to read response body", error: e });
      return;
    }

    // Save to disk if requested
    if (downloadPath) {
      try {
        await fs.writeFileSync(downloadPath, rawText, { encoding: 'utf-8' });
        logger.detail(`pawn.json saved to ${downloadPath}`);
      } catch (e) {
        logger.error(`Failed to save pawn.json to ${downloadPath}: ${e}`);
        // not rejecting here, just logging, since parsing can still continue
      }
    }

    try {
      logger.detail("Parsing pawn.json content...");
      const parsed = JSON.parse(rawText);
      logger.detail("Successfully parsed pawn.json");
      resolve(parsed);
    } catch (e) {
      logger.detail(`Failed to parse pawn.json: ${e}`);
      reject({ code: -7, message: "Failed to parse pawn.json", error: e });
    }
  });
>>>>>>> 7e3d7311
}<|MERGE_RESOLUTION|>--- conflicted
+++ resolved
@@ -1,7 +1,3 @@
-<<<<<<< HEAD
-import { hasAtLeastOne, hasTwoOrMore } from './general';
-import { logger } from './logger';
-=======
 import { promisify } from "node:util";
 import { hasAtLeastOne, hasTwoOrMore } from "./general";
 import { logger } from "./logger";
@@ -10,7 +6,6 @@
 import * as path from "node:path";
 
 const streamPipeline = promisify(pipeline);
->>>>>>> 7e3d7311
 
 export type GithubRepoInfo = {
   owner: string;
@@ -20,86 +15,7 @@
   tag?: string;
 };
 
-function fetchGitHubAPI(
-  input: string | URL,
-  init?: RequestInit,
-): Promise<Response> {
-  // TODO: Handle rate limits, with option to bypass local checks maybe
-  logger.routine(`Attempting to fetch ${input}`)
-  init = {
-    ...init,
-    headers: {
-      ...init?.headers,
-      'User-Agent': 'pawnctl - https://github.com/itsneufox/pawnctl/issues',
-      // 'Accept': 'application/json',
-    },
-  };
-  return fetch(input, init);
-}
-
-export function DownloadFileFromGitHub(filePath: string, savePath: string, repo: GithubRepoInfo): Promise<void> {
-  return new Promise(async (resolve, reject) => {
-    const ref = repo.branch || repo.commitId;
-    let url;
-    if (ref == undefined) {
-      url = `https://api.github.com/repos/${repo.owner}/${repo.repository}/contents/${filePath}`;
-    } else {
-      url = `https://api.github.com/repos/${repo.owner}/${repo.repository}/contents/${filePath}?ref=${ref}`;
-    }
-
-    // TODO: add cut animation or some shit (good luck newfox im not doing it)
-    let res = await fetchGitHubAPI(url);
-    if (!res.ok) {
-      reject({ code: res.status, message: `Failed to download file from GitHub: ${res.statusText}` });
-      return;
-    }
-    if (res.body == null) {
-      reject("No response body");
-      return;
-    }
-
-    const pipelines: Promise<void>[] = [];
-    let body = await res.json() as (GithubFileContentResponse[] | GithubFileContentResponse);
-
-    async function fetchFileFromContentResponse(file: GithubFileContentResponse) {
-      if (!file.download_url) {
-        reject(new Error("No download URL in file found"));
-        return;
-      }
-      res = await fetchGitHubAPI(file.download_url);
-      if (!res.ok) {
-        reject(new Error(`Failed to download file ${file.name} from GitHub: ${res.status} ${res.statusText}`));
-        return;
-      }
-      if (res.body == null) {
-        reject(new Error(`No response body for file ${file.name}`));
-        return;
-      }
-
-      const dest = fs.createWriteStream(path.join(savePath, file.name));
-      dest.on("error", (e) => {
-        reject(e);
-      });
-      pipelines.push(streamPipeline(res.body, dest));
-      logger.routine(`Downloading file ${file.name} to ${path.join(savePath, file.name)}`);
-    }
-
-    if (!Array.isArray(body)) {
-      await fetchFileFromContentResponse(body);
-    } else {
-      for (const file of body) {
-        await fetchFileFromContentResponse(file);
-      }
-    }
-
-    await Promise.all(pipelines).then(() => resolve()).catch(reject);
-    logger.routine(`Downloaded all files to ${savePath}`);
-  });
-}
-
-
 export function fetchRepoDefaultBranch(repo: GithubRepoInfo): Promise<string> {
-<<<<<<< HEAD
   return fetch(`https://api.github.com/repos/${repo.owner}/${repo.repository}`)
     .then((response) => response.json())
     .then((data) => data['default_branch'])
@@ -124,33 +40,6 @@
       message: 'More than 1 reference to the code is specified.',
     };
   }
-=======
-  return new Promise(async (resolve, reject) => {
-    try {
-      const response = await fetchGitHubAPI(`https://api.github.com/repos/${repo.owner}/${repo.repository}`);
-      const data = await response.json();
-      resolve(data["default_branch"]);
-    } catch (error) {
-      reject({ code: -1, message: "Failed to fetch default branch", detailed: error });
-    }
-  });
-}
-
-export function fetchRepoPawnInfo(repo: GithubRepoInfo, downloadPath: (string | undefined) = undefined): Promise<any> {
-  //TODO: Fix type
-  return new Promise(async (resolve, reject) => {
-    if (!hasAtLeastOne(repo, ['branch', 'commitId', 'tag'])) {
-      reject({ code: -1, message: 'No reference to the code is specified.' });
-      return;
-    }
-    if (hasTwoOrMore(repo, ['branch', 'commitId', 'tag'])) {
-      reject({
-        code: -1,
-        message: 'More than 1 reference to the code is specified.',
-      });
-      return;
-    }
->>>>>>> 7e3d7311
 
   const ref = repo.branch || repo.commitId;
   let url;
@@ -162,7 +51,6 @@
 
   logger.detail(`Making API request to: ${url}`);
 
-<<<<<<< HEAD
   let response: Response;
   try {
     logger.detail('Sending HTTP request...');
@@ -183,24 +71,6 @@
       error: e,
     };
   }
-=======
-    let response: Response;
-    try {
-      logger.detail('Sending HTTP request...');
-      response = await fetchGitHubAPI(url);
-      logger.detail(
-        `Received HTTP response: ${response.status} ${response.statusText}`
-      );
-    } catch (e) {
-      logger.detail(`Network request failed: ${e}`);
-      reject({
-        code: -2,
-        message: 'Failed to fetch repository info',
-        error: e,
-      });
-      return;
-    }
->>>>>>> 7e3d7311
 
   if (response.status !== 200) {
     //TODO: Check sampctl if it always use master pawn.json or uses branches/commits ones
@@ -237,7 +107,6 @@
 
   logger.detail(`Downloading pawn.json from: ${data.download_url}`);
 
-<<<<<<< HEAD
   try {
     response = await fetch(data.download_url, {
       headers: {
@@ -264,62 +133,4 @@
   }
 
   return data as unknown as Record<string, unknown>;
-=======
-    try {
-      response = await fetchGitHubAPI(data.download_url);
-      logger.detail(
-        `pawn.json download response: ${response.status} ${response.statusText}`
-      );
-    } catch (e) {
-      // I Hope we never reach here, we're not supposed.
-      logger.detail(`Failed to download pawn.json: ${e}`);
-      reject({ code: -6, message: 'Failed to fetch pawn.json', error: e });
-      return;
-    }
-
-    if (response.status !== 200) {
-      logger.detail(`pawn.json download failed with status ${response.status}`);
-      reject({
-        code: response.status,
-        message: 'Failed to download pawn.json',
-        error: await response.json(),
-      });
-      return;
-    }
-
-    if (response.body == null) {
-      reject({ code: -8, message: 'No response body when downloading pawn.json' });
-      return;
-    }
-
-    let rawText: string;
-    try {
-      rawText = await response.text(); // get raw body ONCE
-    } catch (e) {
-      reject({ code: -9, message: "Failed to read response body", error: e });
-      return;
-    }
-
-    // Save to disk if requested
-    if (downloadPath) {
-      try {
-        await fs.writeFileSync(downloadPath, rawText, { encoding: 'utf-8' });
-        logger.detail(`pawn.json saved to ${downloadPath}`);
-      } catch (e) {
-        logger.error(`Failed to save pawn.json to ${downloadPath}: ${e}`);
-        // not rejecting here, just logging, since parsing can still continue
-      }
-    }
-
-    try {
-      logger.detail("Parsing pawn.json content...");
-      const parsed = JSON.parse(rawText);
-      logger.detail("Successfully parsed pawn.json");
-      resolve(parsed);
-    } catch (e) {
-      logger.detail(`Failed to parse pawn.json: ${e}`);
-      reject({ code: -7, message: "Failed to parse pawn.json", error: e });
-    }
-  });
->>>>>>> 7e3d7311
 }